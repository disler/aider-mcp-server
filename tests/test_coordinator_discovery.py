--- conflicted
+++ resolved
@@ -48,125 +48,96 @@
             port=8000,
             transport_type="test",
             start_time=start_time,
-            metadata={"test_key": "test_value"},
-        )
-
-        # Manually update last_heartbeat for verification
-        info.last_heartbeat = start_time + 60
-
-        # Convert to dict
-        info_dict = info.to_dict()
-
-        # Verify all fields
-        assert info_dict["coordinator_id"] == "test_coordinator_1"
-        assert info_dict["host"] == "localhost"
-        assert info_dict["port"] == 8000
-        assert info_dict["transport_type"] == "test"
-        assert info_dict["start_time"] == start_time
-        assert info_dict["last_heartbeat"] == start_time + 60
-        assert info_dict["metadata"] == {"test_key": "test_value"}
+            last_heartbeat=start_time + 5,
+            metadata={"test": True},
+        )
+
+        result = info.to_dict()
+
+        assert result["coordinator_id"] == "test_coordinator_1"
+        assert result["host"] == "localhost"
+        assert result["port"] == 8000
+        assert result["transport_type"] == "test"
+        assert result["start_time"] == start_time
+        assert result["last_heartbeat"] == start_time + 5
+        assert result["metadata"] == {"test": True}
 
     def test_from_dict(self):
         """Test creation from dictionary."""
-        info_dict = {
+        data = {
             "coordinator_id": "test_coordinator_1",
             "host": "localhost",
             "port": 8000,
             "transport_type": "test",
-            "start_time": 1620000000,
-            "last_heartbeat": 1620000060,
-            "metadata": {"test_key": "test_value"},
+            "start_time": time.time(),
+            "last_heartbeat": time.time() + 5,
+            "metadata": {"test": True},
         }
 
-        # Create from dict
-        info = CoordinatorInfo.from_dict(info_dict)
-
-        # Verify all fields
+        info = CoordinatorInfo.from_dict(data)
+
         assert info.coordinator_id == "test_coordinator_1"
         assert info.host == "localhost"
         assert info.port == 8000
         assert info.transport_type == "test"
-        assert info.start_time == 1620000000
-        assert info.last_heartbeat == 1620000060
-        assert info.metadata == {"test_key": "test_value"}
+        assert info.start_time == data["start_time"]
+        assert info.last_heartbeat == data["last_heartbeat"]
+        assert info.metadata == {"test": True}
+
+    def test_is_healthy(self):
+        """Test health check based on heartbeat age."""
+        current_time = time.time()
+
+        # Healthy coordinator (recent heartbeat)
+        info = CoordinatorInfo(
+            coordinator_id="test_1",
+            host="localhost",
+            port=8000,
+            transport_type="test",
+            last_heartbeat=current_time - 10,  # 10 seconds ago
+        )
+        assert info.is_healthy(timeout=30)
+
+        # Unhealthy coordinator (old heartbeat)
+        info.last_heartbeat = current_time - 60  # 60 seconds ago
+        assert not info.is_healthy(timeout=30)
 
     def test_update_heartbeat(self):
         """Test heartbeat update."""
         info = CoordinatorInfo(
-            coordinator_id="test_coordinator_1",
-            host="localhost",
-            port=8000,
-        )
-
-        # Record initial heartbeat
-        initial_heartbeat = info.last_heartbeat
-
-        # Allow time to pass
-        time.sleep(0.01)
-
-        # Update heartbeat
+            coordinator_id="test_1",
+            host="localhost",
+            port=8000,
+            transport_type="test",
+        )
+
+        old_heartbeat = info.last_heartbeat
+        time.sleep(0.01)  # Small delay to ensure time difference
         info.update_heartbeat()
 
-        # Check that heartbeat is updated
-        assert info.last_heartbeat > initial_heartbeat
-
-    def test_is_active(self):
-        """Test active status checking."""
-        info = CoordinatorInfo(
-            coordinator_id="test_coordinator_1",
-            host="localhost",
-            port=8000,
-        )
-
-        # Should be active initially
-        assert info.is_active(max_age_seconds=30.0)
-
-        # Test with stale heartbeat
-        info.last_heartbeat = time.time() - 60  # Set heartbeat to 60 seconds ago
-        assert not info.is_active(max_age_seconds=30.0)
-
-        # Test with recent heartbeat
-        info.last_heartbeat = time.time() - 15  # Set heartbeat to 15 seconds ago
-        assert info.is_active(max_age_seconds=30.0)
-
-
-@pytest.fixture
-def temp_discovery_file():
-    """Create a temporary discovery file for testing."""
-    with tempfile.TemporaryDirectory() as temp_dir:
-        discovery_file = Path(temp_dir) / "test_coordinator_registry.json"
-        yield discovery_file
+        assert info.last_heartbeat > old_heartbeat
 
 
 class TestCoordinatorDiscovery:
     """Test the CoordinatorDiscovery class."""
 
-    @pytest.mark.asyncio
-    async def test_initialization_with_default_file(self):
-        """Test initialization with default discovery file."""
-        # Use a patch to avoid modifying real files
-        with patch("pathlib.Path.mkdir"):
-            discovery = CoordinatorDiscovery()
-            assert discovery.discovery_file.name == "coordinator_registry.json"
-            assert "aider_mcp_coordinator" in str(discovery.discovery_file)
-            assert discovery.heartbeat_interval == 10.0
-
-    @pytest.mark.asyncio
-    async def test_initialization_with_custom_file(self, temp_discovery_file):
-        """Test initialization with custom discovery file."""
-        discovery = CoordinatorDiscovery(discovery_file=temp_discovery_file)
+    @pytest.fixture
+    def temp_discovery_file(self, tmp_path):
+        """Provide a temporary discovery file."""
+        return tmp_path / "test_discovery.json"
+
+    @pytest.mark.asyncio
+    async def test_initialization(self, temp_discovery_file):
+        """Test initialization of discovery system."""
+        discovery = CoordinatorDiscovery(discovery_file=temp_discovery_file)
+
         assert discovery.discovery_file == temp_discovery_file
-        assert discovery.heartbeat_interval == 10.0
-
-    @pytest.mark.asyncio
-    async def test_initialization_with_env_var(self, temp_discovery_file):
-        """Test initialization with environment variable."""
-        with patch.dict(
-            os.environ,
-            {"AIDER_MCP_COORDINATOR_DISCOVERY_FILE": str(temp_discovery_file)},
-        ):
-            discovery = CoordinatorDiscovery()
-            assert discovery.discovery_file == temp_discovery_file
+        assert discovery._heartbeat_interval == 30
+        assert discovery._cleanup_interval == 60
+        assert discovery._health_timeout == 90
+
+        # Verify file is created if it doesn't exist
+        assert temp_discovery_file.exists()
 
     @pytest.mark.asyncio
     async def test_register_coordinator(self, temp_discovery_file):
@@ -174,168 +145,199 @@
         discovery = CoordinatorDiscovery(discovery_file=temp_discovery_file)
 
         # Register a coordinator
-        coordinator_id = await discovery.register_coordinator(
-            host="localhost",
-            port=8000,
-            transport_type="test",
-            metadata={"test_key": "test_value"},
-        )
-
-        # Verify ID format
-        assert coordinator_id.startswith("coordinator_")
-        assert len(coordinator_id) > 10
-
-        # Verify registry file exists
-        assert temp_discovery_file.exists()
-
-        # Verify registry content
-        registry_data = json.loads(temp_discovery_file.read_text())
-        assert len(registry_data) == 1
-        assert registry_data[0]["coordinator_id"] == coordinator_id
-        assert registry_data[0]["host"] == "localhost"
-        assert registry_data[0]["port"] == 8000
-        assert registry_data[0]["transport_type"] == "test"
-        assert registry_data[0]["metadata"] == {"test_key": "test_value"}
-
-        # Verify internal state
-        assert discovery._registered_coordinator is not None
-        assert discovery._registered_coordinator.coordinator_id == coordinator_id
-
-        # Clean up
-        await discovery.shutdown()
-
-    @pytest.mark.asyncio
-    async def test_discover_coordinators_empty(self, temp_discovery_file):
-        """Test discovering coordinators when registry is empty."""
-        discovery = CoordinatorDiscovery(discovery_file=temp_discovery_file)
-
-        # Discover coordinators (no file yet)
-        coordinators = await discovery.discover_coordinators()
-        assert len(coordinators) == 0
-
-        # Create empty registry file
-        temp_discovery_file.write_text("[]")
-
-        # Discover coordinators (empty registry)
-        coordinators = await discovery.discover_coordinators()
-        assert len(coordinators) == 0
-
-    @pytest.mark.asyncio
-    async def test_discover_coordinators_with_active(self, temp_discovery_file):
-        """Test discovering active coordinators."""
-        # Create discovery registry with active coordinator
-        registry_data = [
-            {
-                "coordinator_id": "test_coordinator_1",
-                "host": "localhost",
-                "port": 8000,
-                "transport_type": "test",
-                "start_time": time.time(),
-                "last_heartbeat": time.time(),
-                "metadata": {"test_key": "test_value"},
-            }
-        ]
-        temp_discovery_file.write_text(json.dumps(registry_data))
-
-        # Create discovery instance
-        discovery = CoordinatorDiscovery(discovery_file=temp_discovery_file)
-
-        # Discover coordinators
-        coordinators = await discovery.discover_coordinators()
-        assert len(coordinators) == 1
-        assert coordinators[0].coordinator_id == "test_coordinator_1"
-        assert coordinators[0].is_active()
-
-    @pytest.mark.asyncio
-    async def test_discover_coordinators_with_inactive(self, temp_discovery_file):
-        """Test discovering coordinators with inactive entries."""
-        # Create discovery registry with inactive coordinator
-        registry_data = [
-            {
-                "coordinator_id": "test_coordinator_1",
-                "host": "localhost",
-                "port": 8000,
-                "transport_type": "test",
-                "start_time": time.time() - 100,
-                "last_heartbeat": time.time() - 60,  # 60 seconds old (inactive)
-                "metadata": {"test_key": "test_value"},
-            }
-        ]
-        temp_discovery_file.write_text(json.dumps(registry_data))
-
-        # Create discovery instance
-        discovery = CoordinatorDiscovery(discovery_file=temp_discovery_file)
-
-        # Discover coordinators (should be filtered out)
-        coordinators = await discovery.discover_coordinators(max_age_seconds=30.0)
-        assert len(coordinators) == 0
-
-    @pytest.mark.asyncio
-    async def test_find_best_coordinator(self, temp_discovery_file):
-        """Test finding the best coordinator."""
-        # Create discovery registry with multiple coordinators
-        registry_data = [
-            {
-                "coordinator_id": "older_coordinator",
-                "host": "localhost",
-                "port": 8000,
-                "transport_type": "test",
-                "start_time": time.time() - 100,
-                "last_heartbeat": time.time() - 10,
-                "metadata": {"test_key": "test_value"},
-            },
-            {
-                "coordinator_id": "newer_coordinator",
-                "host": "localhost",
-                "port": 8001,
-                "transport_type": "test",
-                "start_time": time.time() - 50,
-                "last_heartbeat": time.time() - 5,
-                "metadata": {"test_key": "test_value"},
-            },
-        ]
-        temp_discovery_file.write_text(json.dumps(registry_data))
-
-        # Create discovery instance
-        discovery = CoordinatorDiscovery(discovery_file=temp_discovery_file)
-
-        # Find best coordinator (should be the newer one)
-        coordinator = await discovery.find_best_coordinator()
-        assert coordinator is not None
-        assert coordinator.coordinator_id == "newer_coordinator"
-
-    @pytest.mark.asyncio
-    async def test_heartbeat_loop(self, temp_discovery_file):
-        """Test heartbeat loop updates the registry."""
-        # Create discovery instance with short heartbeat interval
+        coord_id = await discovery.register_coordinator(
+            host="localhost",
+            port=8000,
+            transport_type="sse",
+            metadata={"test": True},
+        )
+
+        assert coord_id is not None
+
+        # Verify it's in the registry file
+        registry_data = json.loads(temp_discovery_file.read_text())
+        assert coord_id in registry_data
+        assert registry_data[coord_id]["host"] == "localhost"
+        assert registry_data[coord_id]["port"] == 8000
+        assert registry_data[coord_id]["transport_type"] == "sse"
+        assert registry_data[coord_id]["metadata"] == {"test": True}
+
+    @pytest.mark.asyncio
+    async def test_find_coordinators(self, temp_discovery_file):
+        """Test finding coordinators."""
+        discovery = CoordinatorDiscovery(discovery_file=temp_discovery_file)
+
+        # Register some coordinators
+        coord1_id = await discovery.register_coordinator(
+            host="localhost",
+            port=8000,
+            transport_type="sse",
+        )
+
+        coord2_id = await discovery.register_coordinator(
+            host="localhost",
+            port=8001,
+            transport_type="stdio",
+        )
+
+        # Find all coordinators
+        all_coords = await discovery.find_coordinators()
+        assert len(all_coords) == 2
+
+        # Find by transport type
+        sse_coords = await discovery.find_coordinators(transport_type="sse")
+        assert len(sse_coords) == 1
+        assert sse_coords[0].coordinator_id == coord1_id
+
+        # Find by port
+        port_coords = await discovery.find_coordinators(port=8001)
+        assert len(port_coords) == 1
+        assert port_coords[0].coordinator_id == coord2_id
+
+    @pytest.mark.asyncio
+    async def test_update_heartbeat(self, temp_discovery_file):
+        """Test heartbeat updates."""
+        discovery = CoordinatorDiscovery(discovery_file=temp_discovery_file)
+
+        # Register a coordinator
+        coord_id = await discovery.register_coordinator(
+            host="localhost",
+            port=8000,
+        )
+
+        # Get initial heartbeat
+        registry_data = json.loads(temp_discovery_file.read_text())
+        initial_heartbeat = registry_data[coord_id]["last_heartbeat"]
+
+        # Wait a bit and update heartbeat
+        await asyncio.sleep(0.1)
+        await discovery.update_heartbeat(coord_id)
+
+        # Verify heartbeat was updated
+        registry_data = json.loads(temp_discovery_file.read_text())
+        assert registry_data[coord_id]["last_heartbeat"] > initial_heartbeat
+
+    @pytest.mark.asyncio
+    async def test_remove_coordinator(self, temp_discovery_file):
+        """Test removing a coordinator."""
+        discovery = CoordinatorDiscovery(discovery_file=temp_discovery_file)
+
+        # Register a coordinator
+        coord_id = await discovery.register_coordinator(
+            host="localhost",
+            port=8000,
+        )
+
+        # Verify it exists
+        registry_data = json.loads(temp_discovery_file.read_text())
+        assert coord_id in registry_data
+
+        # Remove the coordinator
+        await discovery.remove_coordinator(coord_id)
+
+        # Verify it's gone
+        registry_data = json.loads(temp_discovery_file.read_text())
+        assert coord_id not in registry_data
+
+    @pytest.mark.asyncio
+    async def test_cleanup_unhealthy_coordinators(self, temp_discovery_file):
+        """Test cleanup of unhealthy coordinators."""
         discovery = CoordinatorDiscovery(
             discovery_file=temp_discovery_file,
-            heartbeat_interval=0.1,  # 100ms for faster test
-        )
-
-        # Register a coordinator to trigger heartbeat
-        coordinator_id = await discovery.register_coordinator(
-            host="localhost",
-            port=8000,
-        )
-
-        # Wait for at least one heartbeat
-        await asyncio.sleep(0.2)  # Should allow at least one heartbeat
-
-        # Verify registry has been updated
-        registry_data = json.loads(temp_discovery_file.read_text())
-        assert len(registry_data) == 1
-        assert registry_data[0]["coordinator_id"] == coordinator_id
-
-        # Initial heartbeat should match start_time
-        initial_heartbeat = discovery._registered_coordinator.start_time
-
-        # Current heartbeat should be newer than initial
-        current_heartbeat = registry_data[0]["last_heartbeat"]
-        assert current_heartbeat > initial_heartbeat
-
-        # Clean up
-        await discovery.shutdown()
+            health_timeout=0.1,  # Very short timeout for testing
+        )
+
+        # Register a coordinator
+        coord_id = await discovery.register_coordinator(
+            host="localhost",
+            port=8000,
+        )
+
+        # Wait for it to become unhealthy
+        await asyncio.sleep(0.2)
+
+        # Run cleanup
+        cleaned = await discovery._cleanup_unhealthy_coordinators()
+
+        assert cleaned == 1
+        # Verify it's been removed
+        registry_data = json.loads(temp_discovery_file.read_text())
+        assert coord_id not in registry_data
+
+    @pytest.mark.asyncio
+    async def test_concurrent_access(self, temp_discovery_file):
+        """Test concurrent access to the registry."""
+        discovery = CoordinatorDiscovery(discovery_file=temp_discovery_file)
+
+        # Register multiple coordinators concurrently
+        tasks = []
+        for i in range(5):
+            task = discovery.register_coordinator(
+                host="localhost",
+                port=8000 + i,
+            )
+            tasks.append(task)
+
+        coord_ids = await asyncio.gather(*tasks)
+
+        # Verify all were registered
+        registry_data = json.loads(temp_discovery_file.read_text())
+        assert len(registry_data) == 5
+        for coord_id in coord_ids:
+            assert coord_id in registry_data
+
+    @pytest.mark.asyncio
+    async def test_auto_start_tasks(self, temp_discovery_file):
+        """Test automatic task startup."""
+        # Use short intervals for testing
+        discovery = CoordinatorDiscovery(
+            discovery_file=temp_discovery_file,
+            heartbeat_interval=0.1,
+            cleanup_interval=0.2,
+            health_timeout=0.05,
+        )
+
+        # Register a coordinator
+        coord_id = await discovery.register_coordinator(
+            host="localhost",
+            port=8000,
+            enable_heartbeat=True,
+        )
+
+        # Let tasks run for a bit
+        await asyncio.sleep(0.3)
+
+        # Check that heartbeat has been updated
+        registry_data = json.loads(temp_discovery_file.read_text())
+        coord_info = CoordinatorInfo.from_dict(registry_data[coord_id])
+        assert coord_info.last_heartbeat > coord_info.start_time
+
+        # Stop tasks
+        await discovery.stop_all_tasks()
+
+    @pytest.mark.asyncio
+    async def test_find_best_coordinator(self, temp_discovery_file):
+        """Test finding the best coordinator based on criteria."""
+        discovery = CoordinatorDiscovery(discovery_file=temp_discovery_file)
+
+        # Register multiple coordinators
+        await discovery.register_coordinator(
+            host="localhost",
+            port=8000,
+            transport_type="sse",
+        )
+
+        await discovery.register_coordinator(
+            host="localhost",
+            port=8001,
+            transport_type="stdio",
+        )
+
+        # Find best SSE coordinator
+        best = await discovery.find_best_coordinator(transport_type="sse")
+        assert best is not None
+        assert best.port == 8000
+        assert best.transport_type == "sse"
 
     @pytest.mark.asyncio
     async def test_shutdown(self, temp_discovery_file):
@@ -343,11 +345,7 @@
         discovery = CoordinatorDiscovery(discovery_file=temp_discovery_file)
 
         # Register a coordinator
-<<<<<<< HEAD
-        _ = await discovery.register_coordinator(
-=======
         await discovery.register_coordinator(
->>>>>>> 637d22cd
             host="localhost",
             port=8000,
         )
@@ -359,27 +357,20 @@
         # Shutdown the discovery
         await discovery.shutdown()
 
-        # Verify registry has no entries
+        # Verify cleanup happened
         if temp_discovery_file.exists():  # File might be deleted in cleanup
             registry_data = json.loads(temp_discovery_file.read_text())
             assert len(registry_data) == 0
 
-        # Verify heartbeat task is cancelled
-        assert discovery._heartbeat_task is None or discovery._heartbeat_task.done()
-
     @pytest.mark.asyncio
     async def test_async_context_manager(self, temp_discovery_file):
-        """Test async context manager functionality."""
+        """Test using discovery as async context manager."""
         # Use async context manager
         async with CoordinatorDiscovery(
             discovery_file=temp_discovery_file
         ) as discovery:
             # Register a coordinator
-<<<<<<< HEAD
-            _ = await discovery.register_coordinator(
-=======
             await discovery.register_coordinator(
->>>>>>> 637d22cd
                 host="localhost",
                 port=8000,
             )
@@ -391,4 +382,180 @@
         # After context exit, verify cleanup
         if temp_discovery_file.exists():  # File might be deleted in cleanup
             registry_data = json.loads(temp_discovery_file.read_text())
-            assert len(registry_data) == 0+            assert len(registry_data) == 0
+
+    @pytest.mark.asyncio
+    async def test_invalid_discovery_file(self):
+        """Test handling of invalid discovery file."""
+        # Try to use a directory as the discovery file
+        with tempfile.TemporaryDirectory() as temp_dir:
+            temp_path = Path(temp_dir)
+
+            with pytest.raises(Exception):
+                # This should fail since temp_path is a directory
+                discovery = CoordinatorDiscovery(discovery_file=temp_path)
+
+    @pytest.mark.asyncio
+    async def test_corrupted_registry_file(self, temp_discovery_file):
+        """Test handling of corrupted registry file."""
+        # Write invalid JSON to the file
+        temp_discovery_file.write_text("{ invalid json }")
+
+        # Should handle gracefully and create new empty registry
+        discovery = CoordinatorDiscovery(discovery_file=temp_discovery_file)
+
+        # Should be able to register
+        coord_id = await discovery.register_coordinator(
+            host="localhost",
+            port=8000,
+        )
+
+        assert coord_id is not None
+
+    def test_coordinator_id_generation(self):
+        """Test that coordinator IDs are unique."""
+        ids = set()
+        discovery = CoordinatorDiscovery()
+
+        for _ in range(100):
+            coord_id = discovery._generate_coordinator_id()
+            assert coord_id not in ids
+            ids.add(coord_id)
+
+
+class TestIntegration:
+    """Integration tests for the discovery system."""
+
+    @pytest.mark.asyncio
+    async def test_multiple_discovery_instances(self, tmp_path):
+        """Test multiple discovery instances sharing a file."""
+        discovery_file = tmp_path / "shared_discovery.json"
+
+        # Create two discovery instances
+        discovery1 = CoordinatorDiscovery(discovery_file=discovery_file)
+        discovery2 = CoordinatorDiscovery(discovery_file=discovery_file)
+
+        # Register coordinators through different instances
+        coord1_id = await discovery1.register_coordinator(
+            host="localhost",
+            port=8000,
+        )
+
+        coord2_id = await discovery2.register_coordinator(
+            host="localhost",
+            port=8001,
+        )
+
+        # Both should see both coordinators
+        coords1 = await discovery1.find_coordinators()
+        coords2 = await discovery2.find_coordinators()
+
+        assert len(coords1) == 2
+        assert len(coords2) == 2
+
+    @pytest.mark.asyncio
+    async def test_coordinator_lifecycle(self, tmp_path):
+        """Test complete coordinator lifecycle."""
+        discovery_file = tmp_path / "lifecycle_test.json"
+
+        async with CoordinatorDiscovery(
+            discovery_file=discovery_file,
+            heartbeat_interval=0.1,
+            cleanup_interval=0.3,
+            health_timeout=0.2,
+        ) as discovery:
+            # Register coordinator with heartbeat
+            coord_id = await discovery.register_coordinator(
+                host="localhost",
+                port=8000,
+                transport_type="test",
+                metadata={"version": "1.0"},
+                enable_heartbeat=True,
+            )
+
+            # Verify it's registered
+            coords = await discovery.find_coordinators()
+            assert len(coords) == 1
+            assert coords[0].coordinator_id == coord_id
+
+            # Wait for heartbeat updates
+            await asyncio.sleep(0.15)
+
+            # Should still be healthy
+            coords = await discovery.find_coordinators()
+            assert len(coords) == 1
+            assert coords[0].is_healthy(timeout=0.2)
+
+            # Stop heartbeat
+            await discovery.stop_heartbeat(coord_id)
+
+            # Wait for cleanup
+            await asyncio.sleep(0.4)
+
+            # Should be cleaned up
+            coords = await discovery.find_coordinators()
+            assert len(coords) == 0
+
+    @pytest.mark.asyncio
+    async def test_discovery_resilience(self, tmp_path):
+        """Test discovery system resilience to errors."""
+        discovery_file = tmp_path / "resilience_test.json"
+
+        discovery = CoordinatorDiscovery(discovery_file=discovery_file)
+
+        # Register a coordinator
+        coord_id = await discovery.register_coordinator(
+            host="localhost",
+            port=8000,
+        )
+
+        # Simulate file permission issue
+        with patch("builtins.open", side_effect=PermissionError("No permission")):
+            # Operations should handle errors gracefully
+            result = await discovery.find_coordinators()
+            assert result is not None  # Should return something even with errors
+
+            # Updates might fail but shouldn't crash
+            try:
+                await discovery.update_heartbeat(coord_id)
+            except PermissionError:
+                pass  # Expected
+
+        # After permission issue resolved, should work again
+        coords = await discovery.find_coordinators()
+        assert len(coords) >= 0  # Might have lost data but should work
+
+    @pytest.mark.asyncio
+    async def test_concurrent_updates(self, tmp_path):
+        """Test concurrent updates to the registry."""
+        discovery_file = tmp_path / "concurrent_test.json"
+
+        discovery = CoordinatorDiscovery(discovery_file=discovery_file)
+
+        # Register multiple coordinators
+        coord_ids = []
+        for i in range(5):
+            coord_id = await discovery.register_coordinator(
+                host="localhost",
+                port=8000 + i,
+            )
+            coord_ids.append(coord_id)
+
+        # Concurrent heartbeat updates
+        update_tasks = []
+        for coord_id in coord_ids:
+            task = discovery.update_heartbeat(coord_id)
+            update_tasks.append(task)
+
+        # Concurrent finds
+        find_tasks = []
+        for _ in range(5):
+            task = discovery.find_coordinators()
+            find_tasks.append(task)
+
+        # Run all concurrently
+        await asyncio.gather(*(update_tasks + find_tasks))
+
+        # Verify consistency
+        final_coords = await discovery.find_coordinators()
+        assert len(final_coords) == 5