"""
Tests for architect mode functionality in aider_ai_code tool.
"""

import json
<<<<<<< HEAD
import tempfile
=======
>>>>>>> 637d22cd
from unittest.mock import MagicMock, patch

import pytest

# Import the modules to test
from aider_mcp_server.atoms.tools.aider_ai_code import (
    _configure_model,
    _setup_aider_coder,
    code_with_aider,
)


def test_configure_model_architect_mode():
    """Test that _configure_model correctly configures for architect mode."""
    # Test with both architect_mode and editor_model
    model = _configure_model(
        "gemini/gemini-2.5-pro-exp-03-25",
        editor_model="gemini/gemini-2.5-flash-preview-04-17",
        architect_mode=True,
    )
    # Since we can't test actual models in unit tests, we're just checking
    # that the return type is correct
    assert model is not None

    # Test with architect_mode but no editor_model (should use same model for both)
    model = _configure_model(
        "gemini/gemini-2.5-pro-exp-03-25",
        architect_mode=True,
    )
    assert model is not None

    # Test with standard model (no architect mode)
    model = _configure_model("gemini/gemini-2.5-pro-exp-03-25")
    assert model is not None


@patch("aider_mcp_server.atoms.tools.aider_ai_code.Coder")
def test_setup_aider_coder_architect_mode(mock_coder):
    """Test that _setup_aider_coder correctly configures the Coder with architect mode."""
    # Setup mock
    mock_coder.create.return_value = MagicMock()
    mock_model = MagicMock()
    mock_model.commit_message_models.return_value = []

<<<<<<< HEAD
    with tempfile.TemporaryDirectory() as temp_dir:
        # Test with architect mode
        _setup_aider_coder(
            mock_model,
            temp_dir,
            [temp_dir + "/file.py"],
            [temp_dir + "/readonly.py"],
            architect_mode=True,
            auto_accept_architect=True,
        )

        # Check that Coder.create was called with architect-specific parameters
        coder_create_kwargs = mock_coder.create.call_args[1]
        assert coder_create_kwargs["edit_format"] == "architect"
        assert coder_create_kwargs["auto_accept_architect"] is True

    # Test without architect mode
    mock_coder.create.reset_mock()
    with tempfile.TemporaryDirectory() as temp_dir:
        _setup_aider_coder(
            mock_model,
            temp_dir,
            [temp_dir + "/file.py"],
            [temp_dir + "/readonly.py"],
            architect_mode=False,
        )

        # Check that Coder.create was called without architect-specific parameters
        coder_create_kwargs = mock_coder.create.call_args[1]
        assert coder_create_kwargs["edit_format"] is None
        assert coder_create_kwargs["auto_accept_architect"] is True
=======
    # Test with architect mode
    _setup_aider_coder(
        mock_model,
        "test_dir",
        ["test_dir/file.py"],
        ["test_dir/readonly.py"],
        architect_mode=True,
        auto_accept_architect=True,
    )

    # Check that Coder.create was called with architect-specific parameters
    coder_create_kwargs = mock_coder.create.call_args[1]
    assert coder_create_kwargs["edit_format"] == "architect"
    assert coder_create_kwargs["auto_accept_architect"] is True

    # Test without architect mode
    mock_coder.create.reset_mock()
    _setup_aider_coder(
        mock_model,
        "test_dir",
        ["test_dir/file.py"],
        ["test_dir/readonly.py"],
        architect_mode=False,
    )

    # Check that Coder.create was called without architect-specific parameters
    coder_create_kwargs = mock_coder.create.call_args[1]
    assert coder_create_kwargs["edit_format"] is None
    assert coder_create_kwargs["auto_accept_architect"] is True
>>>>>>> 637d22cd


@pytest.mark.asyncio
@patch("aider_mcp_server.atoms.tools.aider_ai_code._execute_with_retry")
async def test_code_with_aider_architect_mode(mock_execute):
    """Test that code_with_aider passes architect mode parameters correctly."""
    # Setup mock
    mock_execute.return_value = {
        "success": True,
        "diff": "Some diff content",
        "is_cached_diff": False,
    }

<<<<<<< HEAD
    with tempfile.TemporaryDirectory() as temp_dir:
        # Call with architect mode parameters
        result = await code_with_aider(
            ai_coding_prompt="Create a calculator",
            relative_editable_files=[temp_dir + "/file.py"],
            relative_readonly_files=[temp_dir + "/readonly.py"],
            model="gemini/gemini-2.5-pro-exp-03-25",
            working_dir=temp_dir,
            architect_mode=True,
            editor_model="gemini/gemini-2.5-flash-preview-04-17",
            auto_accept_architect=True,
        )

        # Check that _execute_with_retry was called with correct parameters
        call_args = mock_execute.call_args[0]

        # In the current implementation, all parameters are passed as positional arguments
        # Verify architect mode parameters were passed to _execute_with_retry in correct positions
        # Expected order: ai_coding_prompt, relative_editable_files, abs_editable_files, abs_readonly_files,
        #                working_dir, model, provider, use_diff_cache, clear_cached_for_unchanged,
        #                architect_mode, editor_model, auto_accept_architect

        # Check if architect mode is passed (position 9)
        assert len(call_args) >= 10
        assert call_args[9] is True

        # Check if editor model is passed (position 10)
        assert len(call_args) >= 11
        assert call_args[10] == "gemini/gemini-2.5-flash-preview-04-17"

        # Check if auto_accept_architect is passed (position 11)
        assert len(call_args) >= 12
        assert call_args[11] is True

        # Verify response format
        result_dict = json.loads(result)
        assert "success" in result_dict
        assert "diff" in result_dict
        assert "is_cached_diff" in result_dict
=======
    # Call with architect mode parameters
    result = await code_with_aider(
        ai_coding_prompt="Create a calculator",
        relative_editable_files=["file.py"],
        relative_readonly_files=["readonly.py"],
        model="gemini/gemini-2.5-pro-exp-03-25",
        working_dir="test_dir",
        architect_mode=True,
        editor_model="gemini/gemini-2.5-flash-preview-04-17",
        auto_accept_architect=True,
    )

    # Check that _execute_with_retry was called with correct parameters
    call_args = mock_execute.call_args[0]

    # In the current implementation, all parameters are passed as positional arguments
    # Verify architect mode parameters were passed to _execute_with_retry in correct positions
    # Expected order: ai_coding_prompt, relative_editable_files, abs_editable_files, abs_readonly_files,
    #                working_dir, model, provider, use_diff_cache, clear_cached_for_unchanged,
    #                architect_mode, editor_model, auto_accept_architect

    # Check if architect mode is passed (position 9)
    assert len(call_args) >= 10
    assert call_args[9] is True

    # Check if editor model is passed (position 10)
    assert len(call_args) >= 11
    assert call_args[10] == "gemini/gemini-2.5-flash-preview-04-17"

    # Check if auto_accept_architect is passed (position 11)
    assert len(call_args) >= 12
    assert call_args[11] is True

    # Verify response format
    result_dict = json.loads(result)
    assert "success" in result_dict
    assert "diff" in result_dict
    assert "is_cached_diff" in result_dict
>>>>>>> 637d22cd
<|MERGE_RESOLUTION|>--- conflicted
+++ resolved
@@ -3,10 +3,7 @@
 """
 
 import json
-<<<<<<< HEAD
 import tempfile
-=======
->>>>>>> 637d22cd
 from unittest.mock import MagicMock, patch
 
 import pytest
@@ -51,7 +48,6 @@
     mock_model = MagicMock()
     mock_model.commit_message_models.return_value = []
 
-<<<<<<< HEAD
     with tempfile.TemporaryDirectory() as temp_dir:
         # Test with architect mode
         _setup_aider_coder(
@@ -64,13 +60,18 @@
         )
 
         # Check that Coder.create was called with architect-specific parameters
-        coder_create_kwargs = mock_coder.create.call_args[1]
-        assert coder_create_kwargs["edit_format"] == "architect"
-        assert coder_create_kwargs["auto_accept_architect"] is True
-
-    # Test without architect mode
-    mock_coder.create.reset_mock()
-    with tempfile.TemporaryDirectory() as temp_dir:
+        call_args = mock_coder.create.call_args
+        assert call_args is not None
+        kwargs = call_args[1]
+
+        # When architect_mode is True, it activates architect mode
+        assert kwargs["edit_format"] == "architect"
+
+        # Auto-accept should be enabled when specified
+        assert kwargs["auto_accept_architect"] is True
+
+    with tempfile.TemporaryDirectory() as temp_dir:
+        # Test without architect mode
         _setup_aider_coder(
             mock_model,
             temp_dir,
@@ -79,61 +80,59 @@
             architect_mode=False,
         )
 
-        # Check that Coder.create was called without architect-specific parameters
-        coder_create_kwargs = mock_coder.create.call_args[1]
-        assert coder_create_kwargs["edit_format"] is None
-        assert coder_create_kwargs["auto_accept_architect"] is True
-=======
-    # Test with architect mode
-    _setup_aider_coder(
-        mock_model,
-        "test_dir",
-        ["test_dir/file.py"],
-        ["test_dir/readonly.py"],
-        architect_mode=True,
-        auto_accept_architect=True,
-    )
-
-    # Check that Coder.create was called with architect-specific parameters
-    coder_create_kwargs = mock_coder.create.call_args[1]
-    assert coder_create_kwargs["edit_format"] == "architect"
-    assert coder_create_kwargs["auto_accept_architect"] is True
-
-    # Test without architect mode
-    mock_coder.create.reset_mock()
-    _setup_aider_coder(
-        mock_model,
-        "test_dir",
-        ["test_dir/file.py"],
-        ["test_dir/readonly.py"],
-        architect_mode=False,
-    )
-
-    # Check that Coder.create was called without architect-specific parameters
-    coder_create_kwargs = mock_coder.create.call_args[1]
-    assert coder_create_kwargs["edit_format"] is None
-    assert coder_create_kwargs["auto_accept_architect"] is True
->>>>>>> 637d22cd
+        # Check that Coder.create was called without architect parameters
+        call_args = mock_coder.create.call_args
+        assert call_args is not None
+        kwargs = call_args[1]
+
+        # When architect_mode is False, it should not activate architect mode
+        assert kwargs["edit_format"] is None
+        assert kwargs["auto_accept_architect"] is True  # Default is True when not in architect mode
+
+    # Test default behavior (no architect mode)
+    with tempfile.TemporaryDirectory() as temp_dir:
+        _setup_aider_coder(
+            mock_model,
+            temp_dir,
+            [temp_dir + "/file.py"],
+            [],
+        )
+
+        call_args = mock_coder.create.call_args
+        assert call_args is not None
+        kwargs = call_args[1]
+        assert kwargs["edit_format"] is None
+        assert kwargs["auto_accept_architect"] is True  # Default is True when not in architect mode
 
 
 @pytest.mark.asyncio
-@patch("aider_mcp_server.atoms.tools.aider_ai_code._execute_with_retry")
-async def test_code_with_aider_architect_mode(mock_execute):
-    """Test that code_with_aider passes architect mode parameters correctly."""
-    # Setup mock
-    mock_execute.return_value = {
+@patch("aider_mcp_server.atoms.tools.aider_ai_code._configure_model")
+@patch("aider_mcp_server.atoms.tools.aider_ai_code._setup_aider_coder")
+@patch("aider_mcp_server.atoms.tools.aider_ai_code._run_aider_session")
+async def test_code_with_aider_architect_mode(
+    mock_run_aider, mock_setup_coder, mock_configure_model
+):
+    """Test code_with_aider function with architect mode parameters."""
+    # Setup mocks
+    mock_model = MagicMock()
+    mock_configure_model.return_value = mock_model
+
+    mock_coder = MagicMock()
+    mock_setup_coder.return_value = mock_coder
+
+    mock_run_aider.return_value = {
+        "error": None,
         "success": True,
         "diff": "Some diff content",
         "is_cached_diff": False,
     }
 
-<<<<<<< HEAD
     with tempfile.TemporaryDirectory() as temp_dir:
         # Call with architect mode parameters
         result = await code_with_aider(
             ai_coding_prompt="Create a calculator",
-            relative_editable_files=[temp_dir + "/file.py"],
-            relative_readonly_files=[temp_dir + "/readonly.py"],
+            relative_editable_files=["file.py"],
+            relative_readonly_files=["readonly.py"],
             model="gemini/gemini-2.5-pro-exp-03-25",
             working_dir=temp_dir,
             architect_mode=True,
@@ -141,69 +140,78 @@
             auto_accept_architect=True,
         )
 
-        # Check that _execute_with_retry was called with correct parameters
-        call_args = mock_execute.call_args[0]
-
-        # In the current implementation, all parameters are passed as positional arguments
-        # Verify architect mode parameters were passed to _execute_with_retry in correct positions
-        # Expected order: ai_coding_prompt, relative_editable_files, abs_editable_files, abs_readonly_files,
-        #                working_dir, model, provider, use_diff_cache, clear_cached_for_unchanged,
-        #                architect_mode, editor_model, auto_accept_architect
-
-        # Check if architect mode is passed (position 9)
-        assert len(call_args) >= 10
-        assert call_args[9] is True
-
-        # Check if editor model is passed (position 10)
-        assert len(call_args) >= 11
-        assert call_args[10] == "gemini/gemini-2.5-flash-preview-04-17"
-
-        # Check if auto_accept_architect is passed (position 11)
-        assert len(call_args) >= 12
-        assert call_args[11] is True
-
-        # Verify response format
-        result_dict = json.loads(result)
-        assert "success" in result_dict
-        assert "diff" in result_dict
-        assert "is_cached_diff" in result_dict
-=======
-    # Call with architect mode parameters
-    result = await code_with_aider(
-        ai_coding_prompt="Create a calculator",
-        relative_editable_files=["file.py"],
-        relative_readonly_files=["readonly.py"],
-        model="gemini/gemini-2.5-pro-exp-03-25",
-        working_dir="test_dir",
-        architect_mode=True,
-        editor_model="gemini/gemini-2.5-flash-preview-04-17",
-        auto_accept_architect=True,
-    )
-
-    # Check that _execute_with_retry was called with correct parameters
-    call_args = mock_execute.call_args[0]
-
-    # In the current implementation, all parameters are passed as positional arguments
-    # Verify architect mode parameters were passed to _execute_with_retry in correct positions
-    # Expected order: ai_coding_prompt, relative_editable_files, abs_editable_files, abs_readonly_files,
-    #                working_dir, model, provider, use_diff_cache, clear_cached_for_unchanged,
-    #                architect_mode, editor_model, auto_accept_architect
-
-    # Check if architect mode is passed (position 9)
-    assert len(call_args) >= 10
-    assert call_args[9] is True
-
-    # Check if editor model is passed (position 10)
-    assert len(call_args) >= 11
-    assert call_args[10] == "gemini/gemini-2.5-flash-preview-04-17"
-
-    # Check if auto_accept_architect is passed (position 11)
-    assert len(call_args) >= 12
-    assert call_args[11] is True
-
-    # Verify response format
-    result_dict = json.loads(result)
-    assert "success" in result_dict
-    assert "diff" in result_dict
-    assert "is_cached_diff" in result_dict
->>>>>>> 637d22cd
+        # Check that _configure_model was called with architect mode params
+        mock_configure_model.assert_called_once_with(
+            "gemini/gemini-2.5-pro-exp-03-25",
+            "gemini/gemini-2.5-flash-preview-04-17",
+            True,
+        )
+
+        # Check that _setup_aider_coder was called with architect mode
+        call_args = mock_setup_coder.call_args
+        assert call_args is not None
+        args, kwargs = call_args
+        # It's called with positional arguments
+        assert len(args) == 6
+        assert args[4] is True  # architect_mode (0-based index 4 is 5th argument)
+        assert args[5] is True  # auto_accept_architect (0-based index 5 is 6th argument)
+
+        # Check that the result is correct
+        result_data = json.loads(result)
+        assert result_data["error"] is None
+        assert result_data["success"] is True
+        assert result_data["diff"] == "Some diff content"
+
+
+@pytest.mark.asyncio
+@patch("aider_mcp_server.atoms.tools.aider_ai_code._configure_model")
+@patch("aider_mcp_server.atoms.tools.aider_ai_code._setup_aider_coder")
+@patch("aider_mcp_server.atoms.tools.aider_ai_code._run_aider_session")
+async def test_code_with_aider_default_mode(
+    mock_run_aider, mock_setup_coder, mock_configure_model
+):
+    """Test code_with_aider function with default (non-architect) mode."""
+    # Setup mocks
+    mock_model = MagicMock()
+    mock_configure_model.return_value = mock_model
+
+    mock_coder = MagicMock()
+    mock_setup_coder.return_value = mock_coder
+
+    mock_run_aider.return_value = {
+        "error": None,
+        "success": True,
+        "diff": "Some diff content",
+        "is_cached_diff": False,
+    }
+
+    with tempfile.TemporaryDirectory() as temp_dir:
+        # Call with default parameters (no architect mode)
+        result = await code_with_aider(
+            ai_coding_prompt="Create a calculator",
+            relative_editable_files=["file.py"],
+            model="gemini/gemini-2.5-pro-exp-03-25",
+            working_dir=temp_dir,
+        )
+
+        # Check that _configure_model was called without architect mode
+        mock_configure_model.assert_called_once_with(
+            "gemini/gemini-2.5-pro-exp-03-25",
+            None,
+            False,
+        )
+
+        # Check that _setup_aider_coder was called without architect mode
+        call_args = mock_setup_coder.call_args
+        assert call_args is not None
+        args, kwargs = call_args
+        # It's called with positional arguments
+        assert len(args) == 6
+        assert args[4] is False  # architect_mode (0-based index 4 is 5th argument)
+        assert args[5] is True    # auto_accept_architect (0-based index 5 is 6th argument)
+
+        # Check that the result is correct
+        result_data = json.loads(result)
+        assert result_data["error"] is None
+        assert result_data["success"] is True
+        assert result_data["diff"] == "Some diff content"