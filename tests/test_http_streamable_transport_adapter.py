--- conflicted
+++ resolved
@@ -161,69 +161,6 @@
     expected_messages: int,
     timeout_per_message: float = 2.0,  # Default timeout for receiving each message
 ) -> list[dict]:
-<<<<<<< HEAD
-    events = []
-    buffer = b""
-
-    for _ in range(expected_messages):
-        message_found_this_iteration = False
-        # Try to find a complete message in the current buffer first
-        while b"\n" in buffer and not message_found_this_iteration:
-            line_bytes, buffer = buffer.split(b"\n", 1)
-            line = line_bytes.decode("utf-8").strip()
-            if line:
-                try:
-                    events.append(json.loads(line))
-                    message_found_this_iteration = True
-                except json.JSONDecodeError:
-                    events.append({"error": "JSONDecodeError", "raw_data": line})
-                    message_found_this_iteration = True  # Count error as a "message"
-            # If line is empty, loop again to find next \n in buffer or fetch more data
-
-        if message_found_this_iteration:
-            continue  # Proceed to next expected message
-
-        # If no complete message in buffer, or we need more messages, fetch more data
-        try:
-            chunk = await asyncio.wait_for(anext(response_content_iterator), timeout=timeout_per_message)
-            if chunk:  # Append non-empty chunk
-                buffer += chunk
-            else:  # Empty chunk, try to read again in next iteration or timeout
-                pass
-
-            # After getting new chunk, try to process it for the current message
-            while b"\n" in buffer:  # Process all complete messages in new chunk + buffer
-                line_bytes, buffer = buffer.split(b"\n", 1)
-                line = line_bytes.decode("utf-8").strip()
-                if line:
-                    try:
-                        events.append(json.loads(line))
-                    except json.JSONDecodeError:
-                        events.append({"error": "JSONDecodeError", "raw_data": line})
-                    message_found_this_iteration = True
-                    break  # Found one message, break from inner while to outer for
-
-            if not message_found_this_iteration and b"\n" not in buffer:
-                # If after a read and processing, no message was found,
-                # and buffer doesn't contain a newline, it implies a partial message
-                # or stream ended. The next outer loop iteration will try to read more or timeout.
-                # If it was the last expected message, this partial data is ignored.
-                pass
-
-        except StopAsyncIteration:
-            # Stream ended before all expected messages were received
-            return events
-        except asyncio.TimeoutError:
-            # Timed out waiting for data for the current message
-            return events
-
-        if not message_found_this_iteration:
-            # If after fetching data and attempting to parse, no new message was completed,
-            # and we are still expecting more messages, this indicates a problem (e.g. partial message followed by timeout)
-            # or the server is not sending data as expected.
-            # For this function, we return what we have. The test can then assert the count.
-            return events
-=======
     """
     Reads and parses an NDJSON stream from an async byte iterator.
     Attempts to read a specified number of messages, with a timeout for each.
@@ -236,7 +173,6 @@
         timeout_per_message,
         events,
     )
->>>>>>> 0e1e3d77
 
     return events
 
