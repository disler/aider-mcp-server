--- conflicted
+++ resolved
@@ -1,8 +1,8 @@
 """
-SSE Transport Adapter for Aider MCP Server using Starlette.
-
-This module implements an adapter for the SSE transport that interfaces
-with the ApplicationCoordinator and directly handles SSE connections using Starlette.
+SSE Transport Adapter for MCP Server.
+
+This module provides Server-Sent Events (SSE) transport capabilities for the MCP server,
+allowing web clients to connect and receive real-time events through an HTTP connection.
 """
 
 from __future__ import annotations  # Ensure forward references work
@@ -10,10 +10,7 @@
 import asyncio
 import json
 import time
-<<<<<<< HEAD
-=======
 import typing
->>>>>>> 637d22cd
 import uuid
 from typing import (
     TYPE_CHECKING,
@@ -35,168 +32,165 @@
 )
 
 if TYPE_CHECKING:
+    from aider_mcp_server.atoms.logging import Logger
     from aider_mcp_server.transport_coordinator import ApplicationCoordinator
 
 
 class SSETransportAdapter(AbstractTransportAdapter):
-    """
-    Adapter that bridges Starlette/FastAPI SSE connections with the ApplicationCoordinator.
-
-    This class handles:
-    1. Managing active SSE connections using Starlette's EventSourceResponse.
-    2. Processing tool call requests received via a separate HTTP endpoint (e.g., POST).
-    3. Formatting and sending events from the coordinator to connected SSE clients.
-    4. Validating security for incoming tool call requests.
-    5. Maintaining connection with client through dual heartbeat mechanism:
-       - Regular heartbeats from coordinator (15s default interval)
-       - Event stream heartbeats when no messages for 30s
-    """
-
-    @property
-    def transport_id(self) -> str:
-        """
-        Property for accessing the transport ID.
-        Used for compatibility with code that expects a transport_id attribute.
-        """
-        return self._transport_id
-
-    @classmethod
-    def get_default_capabilities(cls) -> Set[EventTypes]:
-        """
-        Get the default capabilities for this transport adapter class without instantiation.
-
-        This allows the TransportAdapterRegistry to determine capabilities
-        without instantiating the adapter.
-
-        Returns:
-            A set of event types that this adapter supports by default.
-        """
-        # SSE is primarily for broadcasting, so it supports receiving these events
-        return {
-            EventTypes.STATUS,
-            EventTypes.PROGRESS,
-            EventTypes.TOOL_RESULT,
-            EventTypes.HEARTBEAT,  # Can receive heartbeats from coordinator
-            # Add other event types SSE clients might subscribe to
-        }
-
-    if TYPE_CHECKING:
-        logger: LoggerProtocol
-
-    # Queue holds formatted SSE message strings or special control messages (like CLOSE_CONNECTION)
-    _active_connections: Dict[str, asyncio.Queue[Union[str, Dict[str, str]]]]
-    _sse_queue_size: int
+    """SSE transport adapter for MCP server."""
 
     def __init__(
         self,
-        coordinator: Optional[ApplicationCoordinator] = None,
-        heartbeat_interval: float = 15.0,
-        sse_queue_size: int = 100,  # Matches test expectation
-    ) -> None:
+        coordinator: Optional["ApplicationCoordinator"] = None,
+        host: str = "0.0.0.0",
+        port: int = 8808,
+        sse_queue_size: int = 10,
+        get_logger: Optional[Any] = None,
+        **kwargs: Any,  # Accept and ignore additional keyword arguments
+    ):
         """
         Initialize the SSE transport adapter.
 
         Args:
-            coordinator: Optional ApplicationCoordinator instance.
-            heartbeat_interval: Time between heartbeat messages in seconds.
-            sse_queue_size: Maximum number of messages to buffer per SSE client.
-        """
-        transport_id = f"sse_{uuid.uuid4()}"
-        # Initialize AbstractTransportAdapter first to set up the logger
+            coordinator: The coordinator to use for transport operations
+            host: The hostname/IP to bind the SSE server to (default: "0.0.0.0")
+            port: The port to bind the SSE server to (default: 8808)
+            sse_queue_size: Maximum size of the SSE event queue (default: 10)
+            get_logger: Function to create logger instance
+            **kwargs: Additional keyword arguments (ignored)
+        """
+        if get_logger is None:
+            from aider_mcp_server.atoms.logging import get_logger
+
         super().__init__(
-            transport_id=transport_id,
+            transport_id="sse",
             transport_type="sse",
             coordinator=coordinator,
-            heartbeat_interval=heartbeat_interval,
-        )
-        # Now self.logger is available
-        self._active_connections = {}
+            get_logger=get_logger,
+        )
+
+        self._host = host
+        self._port = port
         self._sse_queue_size = sse_queue_size
-
-        # Get event loop for task creation
-        try:
-            self._loop = asyncio.get_running_loop()
-        except RuntimeError:
-            self.logger.warning("No running event loop found. Creating a new one.")
-            self._loop = asyncio.new_event_loop()
-            asyncio.set_event_loop(self._loop)
-
-        self.logger.info(
-            f"SSETransportAdapter created with ID: {self.transport_id}. Max queue size: {self._sse_queue_size}"
-        )
-
-    def get_capabilities(self) -> Set[EventTypes]:
-        """Returns the set of event types this SSE transport can handle."""
-        # SSE is primarily for broadcasting, so it supports receiving these events
+        self._active_connections: Dict[str, asyncio.Queue[Union[str, Dict[str, str]]]] = (
+            {}
+        )
+        self._server: Optional[Any] = None  # Starlette/Uvicorn server
+        self._monitor_connections: Set[str] = set()
+        self.monitor_stdio_transport_id: Optional[str] = None
+        self._app: Optional[Any] = None  # Starlette app instance
+        self._server_instance: Optional[Any] = None  # Uvicorn server instance
+
+    async def initialize(self) -> None:
+        """
+        Initialize the SSE transport adapter.
+
+        Sets up the Starlette app with SSE endpoints and prepares it for serving.
+        """
+        self.logger.info(f"Initializing SSE transport adapter on {self._host}:{self._port}")
+        # Call parent initialization
+        await super().initialize()
+
+        # Create the Starlette app with SSE endpoints
+        await self._create_app()
+        self.logger.info("SSE transport adapter initialized")
+
+    async def _create_app(self) -> None:
+        """Create the Starlette application with SSE endpoints."""
+        from starlette.applications import Starlette
+        from starlette.routing import Route
+
+        async def handle_sse(request: Any) -> Any:
+            """Handle SSE connection requests."""
+            return await self.handle_sse_request(request)
+
+        self._app = Starlette(
+            routes=[
+                Route("/sse", handle_sse),
+            ],
+            debug=True,  # Enable debug mode for better error messages
+        )
+
+    async def start_listening(self) -> None:
+        """Start listening for SSE connections."""
+        self.logger.info(f"Starting SSE transport on {self._host}:{self._port}")
+
+        # Import here to avoid circular dependency issues
+        import uvicorn
+
+        # Create server configuration
+        config = uvicorn.Config(
+            app=self._app,
+            host=self._host,
+            port=self._port,
+            log_level="warning",  # Reduce Uvicorn's verbosity
+            access_log=False,  # Disable access logs
+        )
+
+        # Create and start server
+        self._server_instance = uvicorn.Server(config)
+
+        # Run server in background task
+        asyncio.create_task(self._server_instance.serve())
+        self.logger.info(f"SSE transport started on {self._host}:{self._port}")
+
+    async def shutdown(self) -> None:
+        """Shutdown the SSE transport adapter."""
+        self.logger.info("Shutting down SSE transport adapter")
+
+        # Close all active connections by sending a close signal
+        for client_id, queue in list(self._active_connections.items()):
+            try:
+                # Put a special message to signal connection close
+                await queue.put("CLOSE_CONNECTION")
+            except Exception as e:
+                self.logger.debug(f"Error sending close signal to {client_id}: {e}")
+
+        # Give some time for connections to close gracefully
+        await asyncio.sleep(0.1)
+
+        # Now force-clear all connections
+        self._active_connections.clear()
+
+        # Shutdown the server if it's running
+        if self._server_instance:
+            self.logger.debug("Shutting down Uvicorn server")
+            await self._server_instance.shutdown()
+            self._server_instance = None
+
+        # Call parent shutdown
+        await super().shutdown()
+        self.logger.info("SSE transport adapter shut down")
+
+    def get_capabilities(self) -> Dict[str, Any]:
+        """
+        Return the capabilities of this transport adapter.
+
+        Returns:
+            A dictionary describing the transport's capabilities, including:
+            - transport_type: Always "sse" for this adapter
+            - supports_events: True (SSE is event-based)
+            - supports_requests: True (can handle incoming requests)
+            - protocol: The base protocol which is HTTP
+            - connection_type: unidirectional (server can only send to client)
+        """
         return {
-            EventTypes.STATUS,
-            EventTypes.PROGRESS,
-            EventTypes.TOOL_RESULT,
-            EventTypes.HEARTBEAT,  # Can receive heartbeats from coordinator
-            # Add other event types SSE clients might subscribe to
+            "transport_type": self.transport_type,
+            "supports_events": True,
+            "supports_requests": True,
+            "protocol": "http",
+            "connection_type": "unidirectional",
         }
 
-    def validate_request_security(self, request_data: Dict[str, Any]) -> Any:
-        """
-        Validates security information provided in the incoming request data.
-
-        For SSE connections, we use a simple anonymous security context.
-
-        Args:
-            request_data: The data from the incoming request.
-
-        Returns:
-            A SecurityContext representing the security validation result.
-        """
-        from aider_mcp_server.security import ANONYMOUS_SECURITY_CONTEXT
-
-        return ANONYMOUS_SECURITY_CONTEXT
-
-    async def start_listening(self) -> None:
-        """
-        Start listening for incoming connections.
-
-        For SSE adapter, this is a no-op since listening happens when the FastAPI/Starlette
-        server registers the routes, not in the adapter itself.
-        """
-        self.logger.debug(
-            f"SSE adapter {self.transport_id} start_listening called (no-op)"
-        )
-        # No action needed as listening is handled by the FastAPI/Starlette server
-        pass
-
     async def send_event(self, event_type: EventTypes, data: EventData) -> None:
-        """
-        Asynchronously sends an event with associated data to all active SSE connections.
-
-        Formats the event according to SSE standard and puts it into the client queue.
-
-        Args:
-            event_type: The event type (e.g., EventTypes.PROGRESS).
-            data: A dictionary containing the event payload.
-        """
-        if not self._active_connections:
-            self.logger.debug(
-                f"No active SSE connections to send event {event_type.value}"
-            )
-            return
-
-        # Serialize data to JSON
-        try:
-            event_data_json = json.dumps(data)
-        except Exception as e:
-            self.logger.error(
-                f"Failed to serialize event data for {event_type.value}: {e}"
-            )
-            return
-
-        # Format the SSE message string
-        sse_message = f"event: {event_type.value}\ndata: {event_data_json}\n\n"
-
-        # Send to all active connections using put_nowait
-        self.logger.debug(
-            f"Sending event {event_type.value} to {len(self._active_connections)} active connections"
-        )
+        """Send an event to all connected SSE clients."""
+        # Format as SSE message
+        sse_message = f"event: {event_type.value}\ndata: {json.dumps(data)}\n\n"
+
+        if event_type == EventTypes.PROGRESS:
+            self.logger.debug(f"Broadcasting progress event to SSE clients: {data}")
+
+        # Use list() to create a copy to avoid modification during iteration
         connection_ids = list(self._active_connections.keys())
         for conn_id in connection_ids:
             queue = self._active_connections.get(conn_id)
@@ -240,9 +234,10 @@
         queue: asyncio.Queue[Union[str, Dict[str, str]]] = asyncio.Queue(
             maxsize=self._sse_queue_size
         )
-<<<<<<< HEAD
-=======
-        self._active_connections[conn_id] = message_queue
+
+        # Register this connection
+        self._active_connections[client_id] = queue
+        self.logger.info(f"SSE connection established: {client_id}")
 
         # Define the event stream generator
         async def event_generator() -> typing.AsyncGenerator[
@@ -255,25 +250,6 @@
             If no messages are received within the timeout, sends a heartbeat event
             to keep the connection alive and prevent client timeouts.
             """
-            # Use AsyncGenerator for type hinting
-            queue = self._active_connections.get(
-                conn_id
-            )  # Get queue again inside generator scope
-            if not queue:
-                self.logger.error(
-                    f"Queue for connection {conn_id} not found at start of generator."
-                )
-                return  # Should not happen normally
->>>>>>> 637d22cd
-
-        # Register this connection
-        self._active_connections[client_id] = queue
-        self.logger.info(f"SSE connection established: {client_id}")
-
-        # Define the event generator
-        async def event_generator() -> (
-            Any
-        ):  # Using Any for the async generator return type
             try:
                 # Send initial connection event
                 yield {
@@ -284,20 +260,13 @@
                 # Loop to pull messages from the queue
                 while True:
                     try:
-<<<<<<< HEAD
-                        message = await asyncio.wait_for(queue.get(), timeout=30.0)
-                        yield message
-                        queue.task_done()
-                    except asyncio.TimeoutError:
-                        # Heartbeat to keep connection alive
-=======
                         # Wait for a message with a 30-second timeout
                         message = await asyncio.wait_for(queue.get(), timeout=30.0)
 
                         if isinstance(message, str):
                             if message == "CLOSE_CONNECTION":
                                 self.logger.debug(
-                                    f"Received close signal for connection {conn_id}. Closing stream."
+                                    f"Received close signal for connection {client_id}. Closing stream."
                                 )
                                 break
                             else:
@@ -305,32 +274,21 @@
                                 # This matches the format expected by test_sse_adapter_handle_sse_request
                                 yield message
                         elif isinstance(message, dict):
-                            # Yield dictionary messages (like the initial 'connected' message)
-                            # This ensures the initial message is handled correctly by EventSourceResponse
+                            # If it's a dict, yield it directly (for initial connection events)
                             yield message
-                        # No else needed due to Union type hint
-
-                        queue.task_done()  # Mark task as done
+                        queue.task_done()
                     except asyncio.TimeoutError:
-                        # Send a heartbeat if no messages received for 30 seconds
-                        self.logger.debug(
-                            f"No messages for 30s on connection {conn_id}, sending heartbeat"
-                        )
-                        # Send heartbeat as a formatted SSE event
->>>>>>> 637d22cd
+                        # Heartbeat to keep connection alive
                         yield {
                             "event": "heartbeat",
                             "data": json.dumps({"timestamp": time.time()}),
                         }
-<<<<<<< HEAD
                     except Exception as e:
                         self.logger.error(
                             f"Error in SSE event stream for {client_id}: {e}"
                         )
                         break
-=======
-
->>>>>>> 637d22cd
+
             except asyncio.CancelledError:
                 # Client disconnected
                 self.logger.info(f"SSE connection closed: {client_id}")
@@ -343,99 +301,55 @@
         return EventSourceResponse(event_generator())
 
     async def handle_message_request(self, request: Any) -> Any:
-        """
-        Handle a message request from a client, such as a tool call.
-
-        This method will process the request, validate it, and forward it to
-        the coordinator for execution. The response will be sent back via SSE.
+        """Handle incoming message requests."""
+        self.logger.debug("Handling message request (not implemented for SSE)")
+        # SSE is unidirectional - messages go from server to client only
+        # Return an error or appropriate response
+        return {"error": "SSE transport does not support incoming messages"}
+
+    def register_monitor_connection(self, connection_id: str) -> None:
+        """
+        Register a connection ID as a monitor that should receive events from stdio.
 
         Args:
-            request: The Starlette/FastAPI request object containing the message
+            connection_id: The connection ID to register as a monitor
+        """
+        self._monitor_connections.add(connection_id)
+        self.logger.info(f"Registered monitor connection: {connection_id}")
+
+    def should_receive_event(
+        self,
+        event_type: EventTypes,
+        data: EventData,
+        request_details: Optional[Dict[str, Any]] = None,
+    ) -> bool:
+        """
+        Determine if this transport adapter should receive and handle a given event.
+
+        For SSE transport, we want to receive events that:
+        1. Should be forwarded to SSE clients (like stdio events when monitoring)
+        2. Are not originated from SSE itself (to prevent loops)
+
+        Args:
+            event_type: The type of event being checked
+            data: The event data
+            request_details: Optional request details (not used for SSE)
 
         Returns:
-            A JSONResponse with a confirmation of the message processing
-        """
-        from fastapi.responses import JSONResponse
-
-        try:
-            # Parse the request body
-            request_body = await request.json()
-
-            # Validate the request structure
-            if not isinstance(request_body, dict):
-                return JSONResponse(
-                    status_code=400,
-                    content={
-                        "success": False,
-                        "error": "Request body must be a JSON object",
-                    },
+            True if the event should be received, False otherwise
+        """
+        # If we're monitoring stdio transport, receive events from it
+        if self.monitor_stdio_transport_id and data.get("transport_origin"):
+            origin = data["transport_origin"]
+            if origin.get("transport_id") == self.monitor_stdio_transport_id:
+                self.logger.debug(
+                    f"SSE accepting event from monitored stdio transport: {event_type.value}"
                 )
-
-            # Extract request fields
-            request_id = request_body.get("request_id", str(uuid.uuid4()))
-            operation = request_body.get("operation")
-            params = request_body.get("parameters", {})
-
-            if not operation:
-                return JSONResponse(
-                    status_code=400,
-                    content={
-                        "success": False,
-                        "error": "Missing required field 'operation'",
-                    },
-                )
-
-            # Log the request
-            self.logger.info(
-                f"Received message request {request_id} for operation '{operation}'"
-            )
-
-            # Make sure we have a coordinator
-            if not self._coordinator:
-                self.logger.error("No coordinator available to process message request")
-                return JSONResponse(
-                    status_code=503,
-                    content={
-                        "success": False,
-                        "error": "Server not ready to process requests",
-                    },
-                )
-
-            # Start the request processing in the coordinator (non-blocking)
-            # This will handle the request and send results via SSE
-            self._loop.create_task(
-                self._coordinator.start_request(
-                    request_id=request_id,
-                    transport_id=self.get_transport_id(),
-                    operation_name=operation,
-                    request_data={"parameters": params},
-                )
-            )
-
-            # Return a 202 Accepted response immediately
-            return JSONResponse(
-                status_code=202,  # Accepted
-                content={
-                    "success": True,
-                    "message": f"Request {request_id} accepted for processing",
-                    "request_id": request_id,
-                },
-            )
-
-        except json.JSONDecodeError:
-            return JSONResponse(
-                status_code=400,
-                content={"success": False, "error": "Invalid JSON in request body"},
-            )
-        except Exception as e:
-            self.logger.exception(f"Error processing message request: {e}")
-            return JSONResponse(
-                status_code=500,
-                content={
-                    "success": False,
-                    "error": "Internal server error processing request",
-                },
-            )
-
-
-...+                return True
+
+        # Skip events that originated from us to prevent loops
+        if data.get("transport_origin", {}).get("transport_id") == self.transport_id:
+            return False
+
+        # All other events should be received
+        return True